<<<<<<< HEAD
const express = require('express');
const bcrypt = require('bcryptjs');
const jwt = require('jsonwebtoken');
const { body, validationResult } = require('express-validator');
const { PrismaClient } = require('@prisma/client');
const twilio = require('twilio');

const router = express.Router();
const prisma = new PrismaClient();

// Initialize Twilio (for SMS verification)
const twilioClient = twilio(
  process.env.TWILIO_ACCOUNT_SID,
  process.env.TWILIO_AUTH_TOKEN
);
=======
import { Router } from 'express';
import { body, validationResult } from 'express-validator';
import { supabase, supabaseAdmin } from '../services/supabase.js';
import { sendVerificationCode, verifyCode } from '../services/smsService.js';
import jwt from 'jsonwebtoken';
import bcrypt from 'bcryptjs';
>>>>>>> 00875e2f

// Temporary storage for verification codes (use Redis in production)
const verificationCodes = new Map();

// Inactivity threshold (30 days)
const INACTIVITY_THRESHOLD = 30 * 24 * 60 * 60 * 1000; // 30 days in milliseconds

// Generate JWT token
const generateToken = (userId) => {
  return jwt.sign(
    { userId },
    process.env.JWT_SECRET,
    { expiresIn: '30d' }
  );
};

// Generate 6-digit verification code
const generateVerificationCode = () => {
  return Math.floor(100000 + Math.random() * 900000).toString();
};

// Hash password
const hashPassword = async (password) => {
  const salt = await bcrypt.genSalt(10);
  return await bcrypt.hash(password, salt);
};

// Check if user needs OTP (inactive for 30+ days)
const needsOTPVerification = (user) => {
  if (!user.lastActivityAt) return false;
  const daysSinceActivity = Date.now() - new Date(user.lastActivityAt).getTime();
  return daysSinceActivity > INACTIVITY_THRESHOLD;
};

/**
 * @route   POST /api/auth/signup
 * @desc    Register new user and send OTP
 * @access  Public
 */
router.post('/signup', [
  body('email').isEmail().withMessage('Please provide a valid email'),
  body('phoneNumber').optional().isMobilePhone().withMessage('Please provide a valid phone number'),
  body('password').isLength({ min: 6 }).withMessage('Password must be at least 6 characters'),
  body('firstName').notEmpty().withMessage('First name is required'),
  body('lastName').notEmpty().withMessage('Last name is required'),
  body('userType').isIn(['CUSTOMER', 'HUSTLER', 'BOTH']).withMessage('Invalid user type')
], async (req, res) => {
  try {
    console.log('\n📝 SIGNUP REQUEST');
    console.log('━━━━━━━━━━━━━━━━━━━━━━━━━━━━━━━━━━━━━━━━');
    console.log('Body:', JSON.stringify(req.body, null, 2));
    
    const errors = validationResult(req);
    if (!errors.isEmpty()) {
      console.log('❌ Validation Errors:', JSON.stringify(errors.array(), null, 2));
      return res.status(400).json({
        success: false,
        message: errors.array()[0].msg,
        errors: errors.array()
      });
    }

    const { email, phoneNumber, password, firstName, lastName, userType } = req.body;
    console.log('✅ Validation passed');
    console.log('User details:', { email, phoneNumber, firstName, lastName, userType });

    // Check if user already exists
    console.log('🔍 Checking for existing user...');
    const existingUser = await prisma.user.findFirst({
      where: {
        OR: [
          { email },
          { phoneNumber }
        ]
      }
    });

    if (existingUser) {
      console.log('⚠️  User already exists');
      return res.status(400).json({
        success: false,
        message: 'User already exists with this email or phone number'
      });
    }
    console.log('✅ No existing user found');

    // Hash password
    console.log('🔐 Hashing password...');
    const hashedPassword = await hashPassword(password);

    // Generate OTP
    const code = generateVerificationCode();
    const identifier = email || phoneNumber;
    console.log('🔢 Generated OTP:', code, 'for identifier:', identifier);
    
    // Store code temporarily (expires in 10 minutes)
    verificationCodes.set(identifier, {
      code,
      email,
      phoneNumber,
      password: hashedPassword,
      firstName,
      lastName,
      userType,
      expiresAt: Date.now() + 10 * 60 * 1000
    });
    console.log('💾 Verification code stored');

    // Send OTP via SMS or Email
    let otpSent = false;
    try {
      if (phoneNumber && process.env.TWILIO_ACCOUNT_SID) {
        await twilioClient.messages.create({
          body: `Your Hustlrs verification code is: ${code}`,
          from: process.env.TWILIO_PHONE_NUMBER,
          to: phoneNumber
        });
        otpSent = true;
      }
    } catch (error) {
      console.log('OTP send failed, logging code:', code);
    }

<<<<<<< HEAD
    console.log('✅ SIGNUP SUCCESS');
    console.log('📧 OTP:', code, 'for', identifier);
    console.log('━━━━━━━━━━━━━━━━━━━━━━━━━━━━━━━━━━━━━━━━\n');

    res.json({
      success: true,
      message: otpSent ? 'Verification code sent' : 'Verification code generated (check server logs)',
      identifier
    });

  } catch (error) {
    console.error('\n❌ SIGNUP ERROR');
    console.error('━━━━━━━━━━━━━━━━━━━━━━━━━━━━━━━━━━━━━━━━');
    console.error('Error:', error.message);
    console.error('Stack:', error.stack);
    console.error('━━━━━━━━━━━━━━━━━━━━━━━━━━━━━━━━━━━━━━━━\n');
    res.status(500).json({
      success: false,
      message: 'Registration failed'
    });
  }
});

/**
 * @route   POST /api/auth/verify-signup
 * @desc    Verify OTP and complete signup
 * @access  Public
 */
router.post('/verify-signup', [
  body('identifier').notEmpty().withMessage('Identifier is required'),
  body('code').isLength({ min: 6, max: 6 }).withMessage('Verification code must be 6 digits')
], async (req, res) => {
  try {
    const errors = validationResult(req);
    if (!errors.isEmpty()) {
      return res.status(400).json({
        success: false,
        message: 'Validation failed',
        errors: errors.array()
=======
      // Hash password
      const hashedPassword = await hashPassword(password);

      // Create user using admin client to bypass RLS
      const { data: newUser, error: createError } = await supabaseAdmin
        .from('users')
        .insert([
          {
            email: email.toLowerCase().trim(),
            password_hash: hashedPassword,
            first_name: first_name.trim(),
            last_name: last_name.trim(),
            phone_number: phone_number.trim(),
            user_type: userType.toUpperCase(),
            is_verified: false,
            is_active: true
          }
        ])
        .select()
        .single();

      if (createError) throw createError;
      if (!newUser) throw new Error('Failed to create user');

      // Send verification code
      const smsResult = await sendVerificationCode(phone_number);
      if (!smsResult.success) {
        console.error('Failed to send verification code:', smsResult.message);
        // Don't fail the registration, just log the error
      }

      // Generate token
      const token = generateToken(newUser.id);

      // Return success response
      return res.status(201).json({
        success: true,
        message: 'User registered successfully. ' + (smsResult.success ? 'Verification code sent.' : 'Failed to send verification code.'),
        requiresVerification: true,
        data: {
          user: {
            id: newUser.id,
            email: newUser.email,
            firstName: newUser.first_name,
            lastName: newUser.last_name,
            phoneNumber: newUser.phone_number,
            userType: newUser.user_type,
            isVerified: newUser.is_verified
          },
          token
        }
>>>>>>> 00875e2f
      });
    }

    const { identifier, code } = req.body;
    
    // Check verification code
    const storedData = verificationCodes.get(identifier);
    
    if (!storedData) {
      return res.status(400).json({
        success: false,
        message: 'Verification code not found or expired'
      });
    }

    if (storedData.code !== code) {
      return res.status(400).json({
        success: false,
        message: 'Invalid verification code'
      });
    }

    if (Date.now() > storedData.expiresAt) {
      verificationCodes.delete(identifier);
      return res.status(400).json({
        success: false,
        message: 'Verification code expired'
      });
    }

    // Create user
    const user = await prisma.user.create({
      data: {
        email: storedData.email,
        phoneNumber: storedData.phoneNumber,
        password: storedData.password,
        firstName: storedData.firstName,
        lastName: storedData.lastName,
        userType: storedData.userType,
        isVerified: true,
        lastLoginAt: new Date(),
        lastActivityAt: new Date()
      }
    });

    // Remove used code
    verificationCodes.delete(identifier);

    // Generate JWT token
    const token = generateToken(user.id);

    res.json({
      success: true,
      message: 'Account created successfully',
      data: {
        token,
        user: {
          id: user.id,
          email: user.email,
          phoneNumber: user.phoneNumber,
          firstName: user.firstName,
          lastName: user.lastName,
          userType: user.userType,
          isVerified: user.isVerified,
          rating: user.rating,
          tasksCompleted: user.tasksCompleted
        }
      }
    });

  } catch (error) {
    console.error('Verify signup error:', error);
    res.status(500).json({
      success: false,
      message: 'Verification failed'
    });
  }
});

/**
 * @route   POST /api/auth/login
 * @desc    Login with email/phone + password
 * @access  Public
 */
router.post('/login', [
  body('identifier').notEmpty().withMessage('Email or phone number is required'),
  body('password').notEmpty().withMessage('Password is required')
], async (req, res) => {
  try {
    const errors = validationResult(req);
    if (!errors.isEmpty()) {
      return res.status(400).json({
        success: false,
        message: 'Validation failed',
        errors: errors.array()
      });
    }

    const { identifier, password } = req.body;

    // Find user by email or phone
    const user = await prisma.user.findFirst({
      where: {
        OR: [
          { email: identifier },
          { phoneNumber: identifier }
        ]
      }
    });

    if (!user) {
      return res.status(401).json({
        success: false,
        message: 'Invalid credentials'
      });
    }

    // Check password
    const isValidPassword = await bcrypt.compare(password, user.password);
    if (!isValidPassword) {
      return res.status(401).json({
        success: false,
        message: 'Invalid credentials'
      });
    }

    // Check if user needs OTP due to inactivity
    if (needsOTPVerification(user)) {
      // Generate and send OTP
      const code = generateVerificationCode();
      verificationCodes.set(identifier, {
        code,
        userId: user.id,
        expiresAt: Date.now() + 10 * 60 * 1000
      });

      // Try to send OTP
      try {
        if (user.phoneNumber && process.env.TWILIO_ACCOUNT_SID) {
          await twilioClient.messages.create({
            body: `Your Hustlrs verification code is: ${code}`,
            from: process.env.TWILIO_PHONE_NUMBER,
            to: user.phoneNumber
          });
        }
      } catch (error) {
        console.log('OTP send failed, logging code:', code);
      }

      console.log('🔍 INACTIVITY OTP:', code, 'for', identifier);

      return res.json({
        success: false,
        requiresOTP: true,
        message: 'Account inactive. Please verify with OTP.',
        identifier
      });
    }

    // Update last login and activity
    await prisma.user.update({
      where: { id: user.id },
      data: {
        lastLoginAt: new Date(),
        lastActivityAt: new Date()
      }
    });

    // Generate JWT token
    const token = generateToken(user.id);

    res.json({
      success: true,
      message: 'Login successful',
      data: {
        token,
        user: {
          id: user.id,
          email: user.email,
          phoneNumber: user.phoneNumber,
          firstName: user.firstName,
          lastName: user.lastName,
          userType: user.userType,
          isVerified: user.isVerified,
          rating: user.rating,
          tasksCompleted: user.tasksCompleted,
          avatar: user.avatar
        }
      }
    });

  } catch (error) {
    console.error('Login error:', error);
    res.status(500).json({
      success: false,
      message: 'Login failed'
    });
  }
});

/**
 * @route   POST /api/auth/verify-inactivity
 * @desc    Verify OTP for inactive account
 * @access  Public
 */
router.post('/verify-inactivity', [
  body('identifier').notEmpty().withMessage('Identifier is required'),
  body('code').isLength({ min: 6, max: 6 }).withMessage('Verification code must be 6 digits')
], async (req, res) => {
  try {
    const errors = validationResult(req);
    if (!errors.isEmpty()) {
      return res.status(400).json({
        success: false,
        message: 'Validation failed',
        errors: errors.array()
      });
    }

    const { identifier, code } = req.body;
    
    // Check verification code
    const storedData = verificationCodes.get(identifier);
    
    if (!storedData || !storedData.userId) {
      return res.status(400).json({
        success: false,
        message: 'Verification code not found or expired'
      });
    }

    if (storedData.code !== code) {
      return res.status(400).json({
        success: false,
        message: 'Invalid verification code'
      });
    }

    if (Date.now() > storedData.expiresAt) {
      verificationCodes.delete(identifier);
      return res.status(400).json({
        success: false,
        message: 'Verification code expired'
      });
    }

    // Get user and update activity
    const user = await prisma.user.update({
      where: { id: storedData.userId },
      data: {
        lastLoginAt: new Date(),
        lastActivityAt: new Date()
      }
    });

    // Remove used code
    verificationCodes.delete(identifier);

    // Generate JWT token
    const token = generateToken(user.id);

    res.json({
      success: true,
      message: 'Verification successful',
      data: {
        token,
        user: {
          id: user.id,
          email: user.email,
          phoneNumber: user.phoneNumber,
          firstName: user.firstName,
          lastName: user.lastName,
          userType: user.userType,
          isVerified: user.isVerified,
          rating: user.rating,
          tasksCompleted: user.tasksCompleted,
          avatar: user.avatar
        }
      }
    });

  } catch (error) {
    console.error('Verify inactivity error:', error);
    res.status(500).json({
      success: false,
      message: 'Verification failed'
    });
  }
});

/**
 * @route   POST /api/auth/refresh-token
 * @desc    Refresh JWT token
 * @access  Private
 */
router.post('/refresh-token', async (req, res) => {
  try {
    const { token } = req.body;
    
    if (!token) {
      return res.status(401).json({
        success: false,
        message: 'No token provided'
      });
    }

    // Verify current token
    const decoded = jwt.verify(token, process.env.JWT_SECRET);
    
    // Generate new token
    const newToken = generateToken(decoded.userId);

    res.json({
      success: true,
      data: { token: newToken }
    });

  } catch (error) {
    res.status(401).json({
      success: false,
      message: 'Invalid token'
    });
  }
});

<<<<<<< HEAD
/**
 * @route   POST /api/auth/logout
 * @desc    Logout user (client-side token removal)
 * @access  Private
 */
router.post('/logout', (req, res) => {
  res.json({
    success: true,
    message: 'Logged out successfully'
  });
});
=======
// Verify phone number
router.post(
  '/verify-phone',
  [
    body('phoneNumber').notEmpty().trim(),
    body('code').notEmpty().isLength({ min: 6, max: 6 })
  ],
  validateRequest,
  async (req, res) => {
    try {
      const { phoneNumber, code } = req.body;
      
      const result = verifyCode(phoneNumber, code);
      
      if (!result.success) {
        return res.status(400).json({
          success: false,
          message: result.message
        });
      }

      // Update user as verified
      const { data: user, error } = await supabaseAdmin
        .from('users')
        .update({ is_verified: true })
        .eq('phone_number', phoneNumber)
        .select()
        .single();

      if (error) throw error;

      return res.json({
        success: true,
        message: 'Phone number verified successfully',
        data: {
          isVerified: true
        }
      });
    } catch (error) {
      console.error('Error verifying phone:', error);
      res.status(500).json({
        success: false,
        message: 'Failed to verify phone number',
        error: error.message
      });
    }
  }
);

// Resend verification code
router.post(
  '/resend-verification',
  [
    body('phoneNumber').notEmpty().trim()
  ],
  validateRequest,
  async (req, res) => {
    try {
      const { phoneNumber } = req.body;
      
      const result = await sendVerificationCode(phoneNumber);
      
      if (!result.success) {
        return res.status(400).json({
          success: false,
          message: result.message
        });
      }

      return res.json({
        success: true,
        message: 'Verification code resent successfully'
      });
    } catch (error) {
      console.error('Error resending verification code:', error);
      res.status(500).json({
        success: false,
        message: 'Failed to resend verification code',
        error: error.message
      });
    }
  }
);

// Alias /signup to /register
router.post('/signup', (req, res, next) => {
  req.url = '/register';
  next();
}, router);
>>>>>>> 00875e2f

module.exports = router;<|MERGE_RESOLUTION|>--- conflicted
+++ resolved
@@ -1,30 +1,11 @@
-<<<<<<< HEAD
-const express = require('express');
-const bcrypt = require('bcryptjs');
-const jwt = require('jsonwebtoken');
-const { body, validationResult } = require('express-validator');
-const { PrismaClient } = require('@prisma/client');
-const twilio = require('twilio');
-
-const router = express.Router();
-const prisma = new PrismaClient();
-
-// Initialize Twilio (for SMS verification)
-const twilioClient = twilio(
-  process.env.TWILIO_ACCOUNT_SID,
-  process.env.TWILIO_AUTH_TOKEN
-);
-=======
 import { Router } from 'express';
 import { body, validationResult } from 'express-validator';
 import { supabase, supabaseAdmin } from '../services/supabase.js';
 import { sendVerificationCode, verifyCode } from '../services/smsService.js';
 import jwt from 'jsonwebtoken';
 import bcrypt from 'bcryptjs';
->>>>>>> 00875e2f
-
-// Temporary storage for verification codes (use Redis in production)
-const verificationCodes = new Map();
+
+const router = Router();
 
 // Inactivity threshold (30 days)
 const INACTIVITY_THRESHOLD = 30 * 24 * 60 * 60 * 1000; // 30 days in milliseconds
@@ -56,136 +37,85 @@
   return daysSinceActivity > INACTIVITY_THRESHOLD;
 };
 
-/**
- * @route   POST /api/auth/signup
- * @desc    Register new user and send OTP
- * @access  Public
- */
-router.post('/signup', [
-  body('email').isEmail().withMessage('Please provide a valid email'),
-  body('phoneNumber').optional().isMobilePhone().withMessage('Please provide a valid phone number'),
-  body('password').isLength({ min: 6 }).withMessage('Password must be at least 6 characters'),
-  body('firstName').notEmpty().withMessage('First name is required'),
-  body('lastName').notEmpty().withMessage('Last name is required'),
-  body('userType').isIn(['CUSTOMER', 'HUSTLER', 'BOTH']).withMessage('Invalid user type')
-], async (req, res) => {
-  try {
-    console.log('\n📝 SIGNUP REQUEST');
-    console.log('━━━━━━━━━━━━━━━━━━━━━━━━━━━━━━━━━━━━━━━━');
-    console.log('Body:', JSON.stringify(req.body, null, 2));
-    
-    const errors = validationResult(req);
-    if (!errors.isEmpty()) {
-      console.log('❌ Validation Errors:', JSON.stringify(errors.array(), null, 2));
-      return res.status(400).json({
-        success: false,
-        message: errors.array()[0].msg,
-        errors: errors.array()
-      });
-    }
-
-    const { email, phoneNumber, password, firstName, lastName, userType } = req.body;
-    console.log('✅ Validation passed');
-    console.log('User details:', { email, phoneNumber, firstName, lastName, userType });
-
-    // Check if user already exists
-    console.log('🔍 Checking for existing user...');
-    const existingUser = await prisma.user.findFirst({
-      where: {
-        OR: [
-          { email },
-          { phoneNumber }
-        ]
-      }
-    });
-
-    if (existingUser) {
-      console.log('⚠️  User already exists');
-      return res.status(400).json({
-        success: false,
-        message: 'User already exists with this email or phone number'
-      });
-    }
-    console.log('✅ No existing user found');
-
-    // Hash password
-    console.log('🔐 Hashing password...');
-    const hashedPassword = await hashPassword(password);
-
-    // Generate OTP
-    const code = generateVerificationCode();
-    const identifier = email || phoneNumber;
-    console.log('🔢 Generated OTP:', code, 'for identifier:', identifier);
-    
-    // Store code temporarily (expires in 10 minutes)
-    verificationCodes.set(identifier, {
-      code,
-      email,
-      phoneNumber,
-      password: hashedPassword,
-      firstName,
-      lastName,
-      userType,
-      expiresAt: Date.now() + 10 * 60 * 1000
-    });
-    console.log('💾 Verification code stored');
-
-    // Send OTP via SMS or Email
-    let otpSent = false;
+const comparePasswords = async (password, hash) => {
+  return await bcrypt.compare(password, hash);
+};
+
+const generateToken = (userId) => {
+  return jwt.sign({ userId }, JWT_SECRET, { expiresIn: '30d' });
+};
+
+// Validation middleware
+const validateRequest = (req, res, next) => {
+  const errors = validationResult(req);
+  if (!errors.isEmpty()) {
+    return res.status(400).json({
+      success: false,
+      message: 'Validation failed',
+      errors: errors.array()
+    });
+  }
+  next();
+};
+
+// Register new user
+router.post(
+  '/register',
+  [
+    body('email').isEmail().normalizeEmail(),
+    body('password').isLength({ min: 6 }),
+    body('firstName').notEmpty().trim(),
+    body('lastName').notEmpty().trim(),
+    body('phoneNumber').notEmpty().trim(),
+    body('userType').optional().isIn(['CUSTOMER', 'HUSTLER', 'BOTH'])
+  ],
+  validateRequest,
+  async (req, res) => {
     try {
-      if (phoneNumber && process.env.TWILIO_ACCOUNT_SID) {
-        await twilioClient.messages.create({
-          body: `Your Hustlrs verification code is: ${code}`,
-          from: process.env.TWILIO_PHONE_NUMBER,
-          to: phoneNumber
+      // Handle both camelCase and snake_case request bodies
+      const { 
+        email, 
+        password, 
+        firstName, 
+        lastName, 
+        phoneNumber,
+        // Handle both camelCase and snake_case
+        first_name = firstName,
+        last_name = lastName,
+        phone_number = phoneNumber,
+        user_type = 'CUSTOMER',
+        userType = user_type
+      } = req.body;
+
+      // Validate required fields
+      if (!email || !password || !first_name || !last_name || !phone_number) {
+        return res.status(400).json({
+          success: false,
+          message: 'Missing required fields',
+          errors: [
+            !email && 'Email is required',
+            !password && 'Password is required',
+            !first_name && 'First name is required',
+            !last_name && 'Last name is required',
+            !phone_number && 'Phone number is required'
+          ].filter(Boolean)
         });
-        otpSent = true;
-      }
-    } catch (error) {
-      console.log('OTP send failed, logging code:', code);
-    }
-
-<<<<<<< HEAD
-    console.log('✅ SIGNUP SUCCESS');
-    console.log('📧 OTP:', code, 'for', identifier);
-    console.log('━━━━━━━━━━━━━━━━━━━━━━━━━━━━━━━━━━━━━━━━\n');
-
-    res.json({
-      success: true,
-      message: otpSent ? 'Verification code sent' : 'Verification code generated (check server logs)',
-      identifier
-    });
-
-  } catch (error) {
-    console.error('\n❌ SIGNUP ERROR');
-    console.error('━━━━━━━━━━━━━━━━━━━━━━━━━━━━━━━━━━━━━━━━');
-    console.error('Error:', error.message);
-    console.error('Stack:', error.stack);
-    console.error('━━━━━━━━━━━━━━━━━━━━━━━━━━━━━━━━━━━━━━━━\n');
-    res.status(500).json({
-      success: false,
-      message: 'Registration failed'
-    });
-  }
-});
-
-/**
- * @route   POST /api/auth/verify-signup
- * @desc    Verify OTP and complete signup
- * @access  Public
- */
-router.post('/verify-signup', [
-  body('identifier').notEmpty().withMessage('Identifier is required'),
-  body('code').isLength({ min: 6, max: 6 }).withMessage('Verification code must be 6 digits')
-], async (req, res) => {
-  try {
-    const errors = validationResult(req);
-    if (!errors.isEmpty()) {
-      return res.status(400).json({
-        success: false,
-        message: 'Validation failed',
-        errors: errors.array()
-=======
+      }
+
+      // Check if user already exists
+      const { data: existingUser, error: userError } = await supabase
+        .from('users')
+        .select('*')
+        .or(`email.eq.${email},phone_number.eq.${phone_number}`)
+        .maybeSingle();
+
+      if (existingUser) {
+        return res.status(409).json({
+          success: false,
+          message: 'User with this email or phone number already exists'
+        });
+      }
+
       // Hash password
       const hashedPassword = await hashPassword(password);
 
@@ -237,99 +167,10 @@
           },
           token
         }
->>>>>>> 00875e2f
-      });
-    }
-
-    const { identifier, code } = req.body;
-    
-    // Check verification code
-    const storedData = verificationCodes.get(identifier);
-    
-    if (!storedData) {
-      return res.status(400).json({
-        success: false,
-        message: 'Verification code not found or expired'
-      });
-    }
-
-    if (storedData.code !== code) {
-      return res.status(400).json({
-        success: false,
-        message: 'Invalid verification code'
-      });
-    }
-
-    if (Date.now() > storedData.expiresAt) {
-      verificationCodes.delete(identifier);
-      return res.status(400).json({
-        success: false,
-        message: 'Verification code expired'
-      });
-    }
-
-    // Create user
-    const user = await prisma.user.create({
-      data: {
-        email: storedData.email,
-        phoneNumber: storedData.phoneNumber,
-        password: storedData.password,
-        firstName: storedData.firstName,
-        lastName: storedData.lastName,
-        userType: storedData.userType,
-        isVerified: true,
-        lastLoginAt: new Date(),
-        lastActivityAt: new Date()
-      }
-    });
-
-    // Remove used code
-    verificationCodes.delete(identifier);
-
-    // Generate JWT token
-    const token = generateToken(user.id);
-
-    res.json({
-      success: true,
-      message: 'Account created successfully',
-      data: {
-        token,
-        user: {
-          id: user.id,
-          email: user.email,
-          phoneNumber: user.phoneNumber,
-          firstName: user.firstName,
-          lastName: user.lastName,
-          userType: user.userType,
-          isVerified: user.isVerified,
-          rating: user.rating,
-          tasksCompleted: user.tasksCompleted
-        }
-      }
-    });
-
-  } catch (error) {
-    console.error('Verify signup error:', error);
-    res.status(500).json({
-      success: false,
-      message: 'Verification failed'
-    });
-  }
-});
-
-/**
- * @route   POST /api/auth/login
- * @desc    Login with email/phone + password
- * @access  Public
- */
-router.post('/login', [
-  body('identifier').notEmpty().withMessage('Email or phone number is required'),
-  body('password').notEmpty().withMessage('Password is required')
-], async (req, res) => {
-  try {
-    const errors = validationResult(req);
-    if (!errors.isEmpty()) {
-      return res.status(400).json({
+      });
+    } catch (error) {
+      console.error('Registration error:', error);
+      return res.status(500).json({
         success: false,
         message: 'Validation failed',
         errors: errors.array()
@@ -563,19 +404,9 @@
   }
 });
 
-<<<<<<< HEAD
-/**
- * @route   POST /api/auth/logout
- * @desc    Logout user (client-side token removal)
- * @access  Private
- */
-router.post('/logout', (req, res) => {
-  res.json({
-    success: true,
-    message: 'Logged out successfully'
-  });
-});
-=======
+// Add the route for getting current user
+router.get('/me', getCurrentUser);
+
 // Verify phone number
 router.post(
   '/verify-phone',
@@ -665,6 +496,5 @@
   req.url = '/register';
   next();
 }, router);
->>>>>>> 00875e2f
 
 module.exports = router;